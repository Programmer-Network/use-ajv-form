--- conflicted
+++ resolved
@@ -8,12 +8,9 @@
 
   .:
     dependencies:
-<<<<<<< HEAD
       '@testing-library/react-hooks':
         specifier: ^8.0.1
-        version: 8.0.1(@types/react@18.2.37)
-=======
->>>>>>> 1ca75b24
+        version: 8.0.1(@types/react@18.2.37)(react-dom@18.2.0(react@18.2.0))(react@18.2.0)
       ajv:
         specifier: '>= 8.13.0'
         version: 8.13.0
@@ -32,29 +29,16 @@
     devDependencies:
       '@programmer_network/ajv':
         specifier: 1.0.2
-<<<<<<< HEAD
         version: 1.0.2(ajv-errors@3.0.0(ajv@8.13.0))(ajv-formats@2.1.1(ajv@8.13.0))(ajv@8.13.0)
       '@testing-library/jest-dom':
         specifier: 6.6.3
         version: 6.6.3
       '@testing-library/react':
         specifier: 16.0.1
-        version: 16.0.1(@testing-library/dom@9.3.4)(@types/react-dom@18.2.15)(@types/react@18.2.37)
+        version: 16.0.1(@testing-library/dom@9.3.4)(@types/react-dom@18.2.15)(@types/react@18.2.37)(react-dom@18.2.0(react@18.2.0))(react@18.2.0)
       '@testing-library/user-event':
         specifier: ^14.5.2
         version: 14.5.2(@testing-library/dom@9.3.4)
-=======
-        version: 1.0.2(ajv-errors@3.0.0)(ajv-formats@2.1.1)(ajv@8.13.0)
-      '@testing-library/jest-dom':
-        specifier: 6.1.4
-        version: 6.1.4(@types/jest@29.5.10)(vitest@0.34.6)
-      '@testing-library/react':
-        specifier: 14.1.2
-        version: 14.1.2(react-dom@18.2.0)(react@18.2.0)
-      '@testing-library/react-hooks':
-        specifier: 8.0.1
-        version: 8.0.1(@types/react@18.2.37)(react-dom@18.2.0)(react@18.2.0)
->>>>>>> 1ca75b24
       '@types/ajv':
         specifier: 1.0.0
         version: 1.0.0
@@ -72,27 +56,16 @@
         version: 18.2.15
       '@typescript-eslint/eslint-plugin':
         specifier: 6.12.0
-<<<<<<< HEAD
         version: 6.12.0(@typescript-eslint/parser@6.21.0(eslint@8.57.0)(typescript@5.2.2))(eslint@8.57.0)(typescript@5.2.2)
       '@vitejs/plugin-react':
         specifier: 4.2.0
         version: 4.2.0(vite@5.0.2(@types/node@20.10.0))
-=======
-        version: 6.12.0(@typescript-eslint/parser@6.21.0)(eslint@8.57.0)(typescript@5.2.2)
-      '@vitejs/plugin-react':
-        specifier: 4.2.0
-        version: 4.2.0(vite@5.0.2)
->>>>>>> 1ca75b24
       eslint-config-prettier:
         specifier: 9.0.0
         version: 9.0.0(eslint@8.57.0)
       eslint-plugin-prettier:
         specifier: 5.0.1
-<<<<<<< HEAD
         version: 5.0.1(eslint-config-prettier@9.0.0(eslint@8.57.0))(eslint@8.57.0)(prettier@3.0.3)
-=======
-        version: 5.0.1(eslint-config-prettier@9.0.0)(eslint@8.57.0)(prettier@3.0.3)
->>>>>>> 1ca75b24
       eslint-plugin-react:
         specifier: 7.33.2
         version: 7.33.2(eslint@8.57.0)
@@ -125,17 +98,10 @@
         version: 5.0.2(@types/node@20.10.0)
       vite-plugin-dts:
         specifier: 3.6.3
-<<<<<<< HEAD
         version: 3.6.3(@types/node@20.10.0)(rollup@4.12.0)(typescript@5.2.2)(vite@5.0.2(@types/node@20.10.0))
       vite-tsconfig-paths:
         specifier: 4.2.1
         version: 4.2.1(typescript@5.2.2)(vite@5.0.2(@types/node@20.10.0))
-=======
-        version: 3.6.3(@types/node@20.10.0)(typescript@5.2.2)(vite@5.0.2)
-      vite-tsconfig-paths:
-        specifier: 4.2.1
-        version: 4.2.1(typescript@5.2.2)(vite@5.0.2)
->>>>>>> 1ca75b24
       vitest:
         specifier: 0.34.6
         version: 0.34.6(jsdom@22.1.0)
@@ -146,13 +112,8 @@
     resolution: {integrity: sha512-1Yjs2SvM8TflER/OD3cOjhWWOZb58A2t7wpE2S9XfBYTiIl+XFhQG2bjy4Pu1I+EAlCNUzRDYDdFwFYUKvXcIA==}
     engines: {node: '>=0.10.0'}
 
-<<<<<<< HEAD
   '@adobe/css-tools@4.4.1':
     resolution: {integrity: sha512-12WGKBQzjUAI4ayyF4IAtfw2QR/IDoqk6jTddXDhtYTJF9ASmoE1zst7cVtP0aL/F1jUJL5r+JxKXKEgHNbEUQ==}
-=======
-  '@adobe/css-tools@4.3.3':
-    resolution: {integrity: sha512-rE0Pygv0sEZ4vBWHlAgJLGDU7Pm8xoO6p3wsEceb7GYAjScrOHpEo8KK/eVkAcnSM+slAEtXjA2JpdjLp4fJQQ==}
->>>>>>> 1ca75b24
 
   '@ampproject/remapping@2.3.0':
     resolution: {integrity: sha512-30iZtAPgz+LTIYoeivqYo853f02jBYSd5uGnGpkFV0M3xOt9aN73erkgYAmZU43x4VfqcnLxW9Kpg3R5LC4YYw==}
@@ -424,10 +385,7 @@
   '@humanwhocodes/config-array@0.11.14':
     resolution: {integrity: sha512-3T8LkOmg45BV5FICb15QQMsyUSWrQ8AygVfC7ZG32zOalnqrilm018ZVCw0eapXux8FtA33q8PSRSstjee3jSg==}
     engines: {node: '>=10.10.0'}
-<<<<<<< HEAD
     deprecated: Use @eslint/config-array instead
-=======
->>>>>>> 1ca75b24
 
   '@humanwhocodes/module-importer@1.0.1':
     resolution: {integrity: sha512-bxveV4V8v5Yb4ncFTT3rPSgZBOpCkjfK0y4oVVVJwIuDVBRMDXrPyXRL988i5ap9m9bnyEEjWfm5WkBmtffLfA==}
@@ -435,10 +393,7 @@
 
   '@humanwhocodes/object-schema@2.0.2':
     resolution: {integrity: sha512-6EwiSjwWYP7pTckG6I5eyFANjPhmPjUX9JRLUSfNPC7FX7zK9gyZAfUEaECL6ALTpGX5AjnBq3C9XmVWPitNpw==}
-<<<<<<< HEAD
     deprecated: Use @eslint/object-schema instead
-=======
->>>>>>> 1ca75b24
 
   '@jest/expect-utils@29.7.0':
     resolution: {integrity: sha512-GlsNBWiFQFCVi9QVSx7f5AgMeLxe9YCCs5PuP2O2LdjDAA8Jh9eX7lA1Jq/xdXw3Wb3hyvlFNfZIfcRetSzYcA==}
@@ -609,13 +564,8 @@
     resolution: {integrity: sha512-FlS4ZWlp97iiNWig0Muq8p+3rVDjRiYE+YKGbAqXOu9nwJFFOdL00kFpz42M+4huzYi86vAK1sOOfyOG45muIQ==}
     engines: {node: '>=14'}
 
-<<<<<<< HEAD
   '@testing-library/jest-dom@6.6.3':
     resolution: {integrity: sha512-IteBhl4XqYNkM54f4ejhLRJiZNqcSCoXUOG2CPK7qbD322KjQozM4kHQOfkG2oln9b9HTYqs+Sae8vBATubxxA==}
-=======
-  '@testing-library/jest-dom@6.1.4':
-    resolution: {integrity: sha512-wpoYrCYwSZ5/AxcrjLxJmCU6I5QAJXslEeSiMQqaWmP2Kzpd1LvF/qxmAIW2qposULGWq2gw30GgVNFLSc2Jnw==}
->>>>>>> 1ca75b24
     engines: {node: '>=14', npm: '>=6', yarn: '>=1'}
 
   '@testing-library/react-hooks@8.0.1':
@@ -896,273 +846,6 @@
       ajv:
         optional: true
 
-<<<<<<< HEAD
-=======
-  '@testing-library/react-hooks@8.0.1':
-    resolution: {integrity: sha512-Aqhl2IVmLt8IovEVarNDFuJDVWVvhnr9/GCU6UUnrYXwgDFF9h2L2o2P9KBni1AST5sT6riAyoukFLyjQUgD/g==}
-    engines: {node: '>=12'}
-    peerDependencies:
-      '@types/react': ^16.9.0 || ^17.0.0
-      react: ^16.9.0 || ^17.0.0
-      react-dom: ^16.9.0 || ^17.0.0
-      react-test-renderer: ^16.9.0 || ^17.0.0
-    peerDependenciesMeta:
-      '@types/react':
-        optional: true
-      react-dom:
-        optional: true
-      react-test-renderer:
-        optional: true
-
-  '@testing-library/react@14.1.2':
-    resolution: {integrity: sha512-z4p7DVBTPjKM5qDZ0t5ZjzkpSNb+fZy1u6bzO7kk8oeGagpPCAtgh4cx1syrfp7a+QWkM021jGqjJaxJJnXAZg==}
-    engines: {node: '>=14'}
-    peerDependencies:
-      react: ^18.0.0
-      react-dom: ^18.0.0
-
-  '@tootallnate/once@2.0.0':
-    resolution: {integrity: sha512-XCuKFP5PS55gnMVu3dty8KPatLqUoy/ZYzDzAGCQ8JNFCkLXzmI7vNHCR+XpbZaMWQK/vQubr7PkYq8g470J/A==}
-    engines: {node: '>= 10'}
-
-  '@types/ajv@1.0.0':
-    resolution: {integrity: sha512-yGSqw9/QKd5FXbTNrSANcJ6IHWeNhA+gokXqmlPquJgLDC87d4g2FGPs+AlCeGG0GuZXmPq42hOFA2hnPymCLw==}
-    deprecated: This is a stub types definition for ajv (https://github.com/epoberezkin/ajv). ajv provides its own type definitions, so you don't need @types/ajv installed!
-
-  '@types/argparse@1.0.38':
-    resolution: {integrity: sha512-ebDJ9b0e702Yr7pWgB0jzm+CX4Srzz8RcXtLJDJB+BSccqMa36uyH/zUsSYao5+BD1ytv3k3rPYCq4mAE1hsXA==}
-
-  '@types/aria-query@5.0.4':
-    resolution: {integrity: sha512-rfT93uj5s0PRL7EzccGMs3brplhcrghnDoV26NqKhCAS1hVo+WdNsPvE/yb6ilfr5hi2MEk6d5EWJTKdxg8jVw==}
-
-  '@types/babel__core@7.20.5':
-    resolution: {integrity: sha512-qoQprZvz5wQFJwMDqeseRXWv3rqMvhgpbXFfVyWhbx9X47POIA6i/+dXefEmZKoAgOaTdaIgNSMqMIU61yRyzA==}
-
-  '@types/babel__generator@7.6.8':
-    resolution: {integrity: sha512-ASsj+tpEDsEiFr1arWrlN6V3mdfjRMZt6LtK/Vp/kreFLnr5QH5+DhvD5nINYZXzwJvXeGq+05iUXcAzVrqWtw==}
-
-  '@types/babel__template@7.4.4':
-    resolution: {integrity: sha512-h/NUaSyG5EyxBIp8YRxo4RMe2/qQgvyowRwVMzhYhBCONbW8PUsg4lkFMrhgZhUe5z3L3MiLDuvyJ/CaPa2A8A==}
-
-  '@types/babel__traverse@7.20.5':
-    resolution: {integrity: sha512-WXCyOcRtH37HAUkpXhUduaxdm82b4GSlyTqajXviN4EfiuPgNYR109xMCKvpl6zPIpua0DGlMEDCq+g8EdoheQ==}
-
-  '@types/chai-subset@1.3.5':
-    resolution: {integrity: sha512-c2mPnw+xHtXDoHmdtcCXGwyLMiauiAyxWMzhGpqHC4nqI/Y5G2XhTampslK2rb59kpcuHon03UH8W6iYUzw88A==}
-
-  '@types/chai@4.3.12':
-    resolution: {integrity: sha512-zNKDHG/1yxm8Il6uCCVsm+dRdEsJlFoDu73X17y09bId6UwoYww+vFBsAcRzl8knM1sab3Dp1VRikFQwDOtDDw==}
-
-  '@types/estree@1.0.5':
-    resolution: {integrity: sha512-/kYRxGDLWzHOB7q+wtSUQlFrtcdUccpfy+X+9iMBpHK8QLLhx2wIPYuS5DYtR9Wa/YlZAbIovy7qVdB1Aq6Lyw==}
-
-  '@types/istanbul-lib-coverage@2.0.6':
-    resolution: {integrity: sha512-2QF/t/auWm0lsy8XtKVPG19v3sSOQlJe/YHZgfjb/KBBHOGSV+J2q/S671rcq9uTBrLAXmZpqJiaQbMT+zNU1w==}
-
-  '@types/istanbul-lib-report@3.0.3':
-    resolution: {integrity: sha512-NQn7AHQnk/RSLOxrBbGyJM/aVQ+pjj5HCgasFxc0K/KhoATfQ/47AyUl15I2yBUpihjmas+a+VJBOqecrFH+uA==}
-
-  '@types/istanbul-reports@3.0.4':
-    resolution: {integrity: sha512-pk2B1NWalF9toCRu6gjBzR69syFjP4Od8WRAX+0mmf9lAjCRicLOWc+ZrxZHx/0XRjotgkF9t6iaMJ+aXcOdZQ==}
-
-  '@types/jest@29.5.10':
-    resolution: {integrity: sha512-tE4yxKEphEyxj9s4inideLHktW/x6DwesIwWZ9NN1FKf9zbJYsnhBoA9vrHA/IuIOKwPa5PcFBNV4lpMIOEzyQ==}
-
-  '@types/json-schema@7.0.15':
-    resolution: {integrity: sha512-5+fP8P8MFNC+AyZCDxrB2pkZFPGzqQWUzpSeuuVLvm8VMcorNYavBqoFcxK8bQz4Qsbn4oUEEem4wDLfcysGHA==}
-
-  '@types/node@20.10.0':
-    resolution: {integrity: sha512-D0WfRmU9TQ8I9PFx9Yc+EBHw+vSpIub4IDvQivcp26PtPrdMGAq5SDcpXEo/epqa/DXotVpekHiLNTg3iaKXBQ==}
-
-  '@types/prop-types@15.7.11':
-    resolution: {integrity: sha512-ga8y9v9uyeiLdpKddhxYQkxNDrfvuPrlFb0N1qnZZByvcElJaXthF1UhvCh9TLWJBEHeNtdnbysW7Y6Uq8CVng==}
-
-  '@types/react-dom@18.2.15':
-    resolution: {integrity: sha512-HWMdW+7r7MR5+PZqJF6YFNSCtjz1T0dsvo/f1BV6HkV+6erD/nA7wd9NM00KVG83zf2nJ7uATPO9ttdIPvi3gg==}
-
-  '@types/react@18.2.37':
-    resolution: {integrity: sha512-RGAYMi2bhRgEXT3f4B92WTohopH6bIXw05FuGlmJEnv/omEn190+QYEIYxIAuIBdKgboYYdVved2p1AxZVQnaw==}
-
-  '@types/scheduler@0.16.8':
-    resolution: {integrity: sha512-WZLiwShhwLRmeV6zH+GkbOFT6Z6VklCItrDioxUnv+u4Ll+8vKeFySoFyK/0ctcRpOmwAicELfmys1sDc/Rw+A==}
-
-  '@types/semver@7.5.8':
-    resolution: {integrity: sha512-I8EUhyrgfLrcTkzV3TSsGyl1tSuPrEDzr0yd5m90UgNxQkyDXULk3b6MlQqTCpZpNtWe1K0hzclnZkTcLBe2UQ==}
-
-  '@types/stack-utils@2.0.3':
-    resolution: {integrity: sha512-9aEbYZ3TbYMznPdcdr3SmIrLXwC/AKZXQeCf9Pgao5CKb8CyHuEX5jzWPTkvregvhRJHcpRO6BFoGW9ycaOkYw==}
-
-  '@types/yargs-parser@21.0.3':
-    resolution: {integrity: sha512-I4q9QU9MQv4oEOz4tAHJtNz1cwuLxn2F3xcc2iV5WdqLPpUnj30aUuxt1mAxYTG+oe8CZMV/+6rU4S4gRDzqtQ==}
-
-  '@types/yargs@17.0.32':
-    resolution: {integrity: sha512-xQ67Yc/laOG5uMfX/093MRlGGCIBzZMarVa+gfNKJxWAIgykYpVGkBdbqEzGDDfCrVUj6Hiff4mTZ5BA6TmAog==}
-
-  '@typescript-eslint/eslint-plugin@6.12.0':
-    resolution: {integrity: sha512-XOpZ3IyJUIV1b15M7HVOpgQxPPF7lGXgsfcEIu3yDxFPaf/xZKt7s9QO/pbk7vpWQyVulpJbu4E5LwpZiQo4kA==}
-    engines: {node: ^16.0.0 || >=18.0.0}
-    peerDependencies:
-      '@typescript-eslint/parser': ^6.0.0 || ^6.0.0-alpha
-      eslint: ^7.0.0 || ^8.0.0
-      typescript: '*'
-    peerDependenciesMeta:
-      typescript:
-        optional: true
-
-  '@typescript-eslint/parser@6.21.0':
-    resolution: {integrity: sha512-tbsV1jPne5CkFQCgPBcDOt30ItF7aJoZL997JSF7MhGQqOeT3svWRYxiqlfA5RUdlHN6Fi+EI9bxqbdyAUZjYQ==}
-    engines: {node: ^16.0.0 || >=18.0.0}
-    peerDependencies:
-      eslint: ^7.0.0 || ^8.0.0
-      typescript: '*'
-    peerDependenciesMeta:
-      typescript:
-        optional: true
-
-  '@typescript-eslint/scope-manager@6.12.0':
-    resolution: {integrity: sha512-5gUvjg+XdSj8pcetdL9eXJzQNTl3RD7LgUiYTl8Aabdi8hFkaGSYnaS6BLc0BGNaDH+tVzVwmKtWvu0jLgWVbw==}
-    engines: {node: ^16.0.0 || >=18.0.0}
-
-  '@typescript-eslint/scope-manager@6.21.0':
-    resolution: {integrity: sha512-OwLUIWZJry80O99zvqXVEioyniJMa+d2GrqpUTqi5/v5D5rOrppJVBPa0yKCblcigC0/aYAzxxqQ1B+DS2RYsg==}
-    engines: {node: ^16.0.0 || >=18.0.0}
-
-  '@typescript-eslint/type-utils@6.12.0':
-    resolution: {integrity: sha512-WWmRXxhm1X8Wlquj+MhsAG4dU/Blvf1xDgGaYCzfvStP2NwPQh6KBvCDbiOEvaE0filhranjIlK/2fSTVwtBng==}
-    engines: {node: ^16.0.0 || >=18.0.0}
-    peerDependencies:
-      eslint: ^7.0.0 || ^8.0.0
-      typescript: '*'
-    peerDependenciesMeta:
-      typescript:
-        optional: true
-
-  '@typescript-eslint/types@6.12.0':
-    resolution: {integrity: sha512-MA16p/+WxM5JG/F3RTpRIcuOghWO30//VEOvzubM8zuOOBYXsP+IfjoCXXiIfy2Ta8FRh9+IO9QLlaFQUU+10Q==}
-    engines: {node: ^16.0.0 || >=18.0.0}
-
-  '@typescript-eslint/types@6.21.0':
-    resolution: {integrity: sha512-1kFmZ1rOm5epu9NZEZm1kckCDGj5UJEf7P1kliH4LKu/RkwpsfqqGmY2OOcUs18lSlQBKLDYBOGxRVtrMN5lpg==}
-    engines: {node: ^16.0.0 || >=18.0.0}
-
-  '@typescript-eslint/typescript-estree@6.12.0':
-    resolution: {integrity: sha512-vw9E2P9+3UUWzhgjyyVczLWxZ3GuQNT7QpnIY3o5OMeLO/c8oHljGc8ZpryBMIyympiAAaKgw9e5Hl9dCWFOYw==}
-    engines: {node: ^16.0.0 || >=18.0.0}
-    peerDependencies:
-      typescript: '*'
-    peerDependenciesMeta:
-      typescript:
-        optional: true
-
-  '@typescript-eslint/typescript-estree@6.21.0':
-    resolution: {integrity: sha512-6npJTkZcO+y2/kr+z0hc4HwNfrrP4kNYh57ek7yCNlrBjWQ1Y0OS7jiZTkgumrvkX5HkEKXFZkkdFNkaW2wmUQ==}
-    engines: {node: ^16.0.0 || >=18.0.0}
-    peerDependencies:
-      typescript: '*'
-    peerDependenciesMeta:
-      typescript:
-        optional: true
-
-  '@typescript-eslint/utils@6.12.0':
-    resolution: {integrity: sha512-LywPm8h3tGEbgfyjYnu3dauZ0U7R60m+miXgKcZS8c7QALO9uWJdvNoP+duKTk2XMWc7/Q3d/QiCuLN9X6SWyQ==}
-    engines: {node: ^16.0.0 || >=18.0.0}
-    peerDependencies:
-      eslint: ^7.0.0 || ^8.0.0
-
-  '@typescript-eslint/visitor-keys@6.12.0':
-    resolution: {integrity: sha512-rg3BizTZHF1k3ipn8gfrzDXXSFKyOEB5zxYXInQ6z0hUvmQlhaZQzK+YmHmNViMA9HzW5Q9+bPPt90bU6GQwyw==}
-    engines: {node: ^16.0.0 || >=18.0.0}
-
-  '@typescript-eslint/visitor-keys@6.21.0':
-    resolution: {integrity: sha512-JJtkDduxLi9bivAB+cYOVMtbkqdPOhZ+ZI5LC47MIRrDV4Yn2o+ZnW10Nkmr28xRpSpdJ6Sm42Hjf2+REYXm0A==}
-    engines: {node: ^16.0.0 || >=18.0.0}
-
-  '@ungap/structured-clone@1.2.0':
-    resolution: {integrity: sha512-zuVdFrMJiuCDQUMCzQaD6KL28MjnqqN8XnAqiEq9PNm/hCPTSGfrXCOfwj1ow4LFb/tNymJPwsNbVePc1xFqrQ==}
-
-  '@vitejs/plugin-react@4.2.0':
-    resolution: {integrity: sha512-+MHTH/e6H12kRp5HUkzOGqPMksezRMmW+TNzlh/QXfI8rRf6l2Z2yH/v12no1UvTwhZgEDMuQ7g7rrfMseU6FQ==}
-    engines: {node: ^14.18.0 || >=16.0.0}
-    peerDependencies:
-      vite: ^4.2.0 || ^5.0.0
-
-  '@vitest/expect@0.34.6':
-    resolution: {integrity: sha512-QUzKpUQRc1qC7qdGo7rMK3AkETI7w18gTCUrsNnyjjJKYiuUB9+TQK3QnR1unhCnWRC0AbKv2omLGQDF/mIjOw==}
-
-  '@vitest/runner@0.34.6':
-    resolution: {integrity: sha512-1CUQgtJSLF47NnhN+F9X2ycxUP0kLHQ/JWvNHbeBfwW8CzEGgeskzNnHDyv1ieKTltuR6sdIHV+nmR6kPxQqzQ==}
-
-  '@vitest/snapshot@0.34.6':
-    resolution: {integrity: sha512-B3OZqYn6k4VaN011D+ve+AA4whM4QkcwcrwaKwAbyyvS/NB1hCWjFIBQxAQQSQir9/RtyAAGuq+4RJmbn2dH4w==}
-
-  '@vitest/spy@0.34.6':
-    resolution: {integrity: sha512-xaCvneSaeBw/cz8ySmF7ZwGvL0lBjfvqc1LpQ/vcdHEvpLn3Ff1vAvjw+CoGn0802l++5L/pxb7whwcWAw+DUQ==}
-
-  '@vitest/utils@0.34.6':
-    resolution: {integrity: sha512-IG5aDD8S6zlvloDsnzHw0Ut5xczlF+kv2BOTo+iXfPr54Yhi5qbVOgGB1hZaVq4iJ4C/MZ2J0y15IlsV/ZcI0A==}
-
-  '@volar/language-core@1.11.1':
-    resolution: {integrity: sha512-dOcNn3i9GgZAcJt43wuaEykSluAuOkQgzni1cuxLxTV0nJKanQztp7FxyswdRILaKH+P2XZMPRp2S4MV/pElCw==}
-
-  '@volar/source-map@1.11.1':
-    resolution: {integrity: sha512-hJnOnwZ4+WT5iupLRnuzbULZ42L7BWWPMmruzwtLhJfpDVoZLjNBxHDi2sY2bgZXCKlpU5XcsMFoYrsQmPhfZg==}
-
-  '@volar/typescript@1.11.1':
-    resolution: {integrity: sha512-iU+t2mas/4lYierSnoFOeRFQUhAEMgsFuQxoxvwn5EdQopw43j+J27a4lt9LMInx1gLJBC6qL14WYGlgymaSMQ==}
-
-  '@vue/compiler-core@3.4.21':
-    resolution: {integrity: sha512-MjXawxZf2SbZszLPYxaFCjxfibYrzr3eYbKxwpLR9EQN+oaziSu3qKVbwBERj1IFIB8OLUewxB5m/BFzi613og==}
-
-  '@vue/compiler-dom@3.4.21':
-    resolution: {integrity: sha512-IZC6FKowtT1sl0CR5DpXSiEB5ayw75oT2bma1BEhV7RRR1+cfwLrxc2Z8Zq/RGFzJ8w5r9QtCOvTjQgdn0IKmA==}
-
-  '@vue/language-core@1.8.27':
-    resolution: {integrity: sha512-L8Kc27VdQserNaCUNiSFdDl9LWT24ly8Hpwf1ECy3aFb9m6bDhBGQYOujDm21N7EW3moKIOKEanQwe1q5BK+mA==}
-    peerDependencies:
-      typescript: '*'
-    peerDependenciesMeta:
-      typescript:
-        optional: true
-
-  '@vue/shared@3.4.21':
-    resolution: {integrity: sha512-PuJe7vDIi6VYSinuEbUIQgMIRZGgM8e4R+G+/dQTk0X1NEdvgvvgv7m+rfmDH1gZzyA1OjjoWskvHlfRNfQf3g==}
-
-  abab@2.0.6:
-    resolution: {integrity: sha512-j2afSsaIENvHZN2B8GOpF566vZ5WVk5opAiMTvWgaQT8DkbOqsTfvNAvHoRGU2zzP8cPoqys+xHTRDWW8L+/BA==}
-    deprecated: Use your platform's native atob() and btoa() methods instead
-
-  acorn-jsx@5.3.2:
-    resolution: {integrity: sha512-rq9s+JNhf0IChjtDXxllJ7g41oZk5SlXtp0LHwyA5cejwn7vKmKp4pPri6YEePv2PU65sAsegbXtIinmDFDXgQ==}
-    peerDependencies:
-      acorn: ^6.0.0 || ^7.0.0 || ^8.0.0
-
-  acorn-walk@8.3.2:
-    resolution: {integrity: sha512-cjkyv4OtNCIeqhHrfS81QWXoCBPExR/J62oyEqepVw8WaQeSqpW2uhuLPh1m9eWhDuOo/jUXVTlifvesOWp/4A==}
-    engines: {node: '>=0.4.0'}
-
-  acorn@8.11.3:
-    resolution: {integrity: sha512-Y9rRfJG5jcKOE0CLisYbojUjIrIEE7AGMzA/Sm4BslANhbS+cDMpgBdcPT91oJ7OuJ9hYJBx59RjbhxVnrF8Xg==}
-    engines: {node: '>=0.4.0'}
-    hasBin: true
-
-  agent-base@6.0.2:
-    resolution: {integrity: sha512-RZNwNclF7+MS/8bDg70amg32dyeZGZxiDuQmZxKLAlQjr3jGyLx+4Kkk58UO7D2QdgFIQCovuSuZESne6RG6XQ==}
-    engines: {node: '>= 6.0.0'}
-
-  ajv-errors@3.0.0:
-    resolution: {integrity: sha512-V3wD15YHfHz6y0KdhYFjyy9vWtEVALT9UrxfN3zqlI6dMioHnJrqOYfyPKol3oqrnCM9uwkcdCwkJ0WUcbLMTQ==}
-    peerDependencies:
-      ajv: ^8.0.1
-
-  ajv-formats@2.1.1:
-    resolution: {integrity: sha512-Wx0Kx52hxE7C18hkMEggYlEifqWZtYaRgouJor+WMdPnQyEK13vgEWyVNup7SoeeoLMsr4kf5h6dOW11I15MUA==}
-    peerDependencies:
-      ajv: ^8.0.0
-    peerDependenciesMeta:
-      ajv:
-        optional: true
-
->>>>>>> 1ca75b24
   ajv@6.12.6:
     resolution: {integrity: sha512-j3fVLgvTo527anyYyJOGTYJbG+vnnQYvE0m5mmkc1TK+nxAppkCLMIL0aZ4dblVCNoGShhm+kzE4ZUykBoMg4g==}
 
@@ -1402,12 +1085,9 @@
   dom-accessibility-api@0.5.16:
     resolution: {integrity: sha512-X7BJ2yElsnOJ30pZF4uIIDfBEVgF4XEBxL9Bxhy6dnrm5hkzqmsWHGTiHqRiITNhMyFLyAiWndIJP7Z1NTteDg==}
 
-<<<<<<< HEAD
   dom-accessibility-api@0.6.3:
     resolution: {integrity: sha512-7ZgogeTnjuHbo+ct10G9Ffp0mif17idi0IyWNVA/wcwcm7NPOD/WEHVP3n7n3MhXqxoIYm8d6MuZohYWIZ4T3w==}
 
-=======
->>>>>>> 1ca75b24
   domexception@4.0.0:
     resolution: {integrity: sha512-A2is4PLG+eeSfoTMA95/s4pvAoSo2mKtiM5jlHkAVewmiO8ISFTFKZjH7UAM1Atli/OT/7JHOrJRJiMKUZKYBw==}
     engines: {node: '>=12'}
@@ -1524,10 +1204,7 @@
   eslint@8.57.0:
     resolution: {integrity: sha512-dZ6+mexnaTIbSBZWgou51U6OmzIhYM2VcNdtiTtI7qPNZm35Akpr0f6vtw3w1Kmn5PYo+tZVfh13WrhpS6oLqQ==}
     engines: {node: ^12.22.0 || ^14.17.0 || >=16.0.0}
-<<<<<<< HEAD
     deprecated: This version is no longer supported. Please see https://eslint.org/version-support for other options.
-=======
->>>>>>> 1ca75b24
     hasBin: true
 
   espree@9.6.1:
@@ -1649,10 +1326,7 @@
 
   glob@7.2.3:
     resolution: {integrity: sha512-nFR0zLpU2YCaRxwoCJvL6UvCH2JFyFVIvwTLsIf21AuHlMskA1hhTdk+LlYJtOlYt9v6dvszD2BGRqBL+iQK9Q==}
-<<<<<<< HEAD
     deprecated: Glob versions prior to v9 are no longer supported
-=======
->>>>>>> 1ca75b24
 
   globals@11.12.0:
     resolution: {integrity: sha512-WOBp/EEGUiIsJSp7wcv/y6MO+lV9UoncWqxuFfm8eBwzWNgyfBd6Gz+IeKQ9jCmyhoH99g15M3T+QaVHFjizVA==}
@@ -1759,10 +1433,7 @@
 
   inflight@1.0.6:
     resolution: {integrity: sha512-k92I/b08q4wvFscXCLvqfsHCrjrF7yiXsQuIVvVE7N82W3+aqpzuUdBbfhWcy/FZR3/4IgflMgKLOsvPDrGCJA==}
-<<<<<<< HEAD
     deprecated: This module is not supported, and leaks memory. Do not use it. Check out lru-cache if you want a good and tested way to coalesce async requests by a key value, which is much more comprehensive and powerful.
-=======
->>>>>>> 1ca75b24
 
   inherits@2.0.4:
     resolution: {integrity: sha512-k/vGaX4/Yla3WzyMCvTQOXYeIHvqOKtnqBduzTHpzpQZzAskKMhZ2K+EnBiSM9zGSoIFeMpXKxa4dYeZIQqewQ==}
@@ -2269,10 +1940,7 @@
 
   rimraf@3.0.2:
     resolution: {integrity: sha512-JZkJMZkAGFFPP2YqXZXPbMlMBgsxzE8ILs4lMIX/2o0L9UBw9O/Y3o6wFw/i9YLapcUJWwqbi3kdxIPdC62TIA==}
-<<<<<<< HEAD
     deprecated: Rimraf versions prior to v4 are no longer supported
-=======
->>>>>>> 1ca75b24
     hasBin: true
 
   rollup@4.12.0:
@@ -2725,11 +2393,7 @@
 
   '@aashutoshrathi/word-wrap@1.2.6': {}
 
-<<<<<<< HEAD
   '@adobe/css-tools@4.4.1': {}
-=======
-  '@adobe/css-tools@4.3.3': {}
->>>>>>> 1ca75b24
 
   '@ampproject/remapping@2.3.0':
     dependencies:
@@ -3064,30 +2728,19 @@
 
   '@pkgr/core@0.1.1': {}
 
-<<<<<<< HEAD
   '@programmer_network/ajv@1.0.2(ajv-errors@3.0.0(ajv@8.13.0))(ajv-formats@2.1.1(ajv@8.13.0))(ajv@8.13.0)':
-=======
-  '@programmer_network/ajv@1.0.2(ajv-errors@3.0.0)(ajv-formats@2.1.1)(ajv@8.13.0)':
->>>>>>> 1ca75b24
     dependencies:
       ajv: 8.13.0
       ajv-errors: 3.0.0(ajv@8.13.0)
       ajv-formats: 2.1.1(ajv@8.13.0)
 
-<<<<<<< HEAD
   '@rollup/pluginutils@5.1.0(rollup@4.12.0)':
-=======
-  '@rollup/pluginutils@5.1.0':
->>>>>>> 1ca75b24
     dependencies:
       '@types/estree': 1.0.5
       estree-walker: 2.0.2
       picomatch: 2.3.1
-<<<<<<< HEAD
     optionalDependencies:
       rollup: 4.12.0
-=======
->>>>>>> 1ca75b24
 
   '@rollup/rollup-android-arm-eabi@4.12.0':
     optional: true
@@ -3130,21 +2783,14 @@
 
   '@rushstack/node-core-library@4.0.2(@types/node@20.10.0)':
     dependencies:
-<<<<<<< HEAD
-=======
-      '@types/node': 20.10.0
->>>>>>> 1ca75b24
       fs-extra: 7.0.1
       import-lazy: 4.0.0
       jju: 1.4.0
       resolve: 1.22.8
       semver: 7.5.4
       z-schema: 5.0.5
-<<<<<<< HEAD
     optionalDependencies:
       '@types/node': 20.10.0
-=======
->>>>>>> 1ca75b24
 
   '@rushstack/rig-package@0.5.2':
     dependencies:
@@ -3154,14 +2800,9 @@
   '@rushstack/terminal@0.10.0(@types/node@20.10.0)':
     dependencies:
       '@rushstack/node-core-library': 4.0.2(@types/node@20.10.0)
-<<<<<<< HEAD
       supports-color: 8.1.1
     optionalDependencies:
       '@types/node': 20.10.0
-=======
-      '@types/node': 20.10.0
-      supports-color: 8.1.1
->>>>>>> 1ca75b24
 
   '@rushstack/ts-command-line@4.19.0(@types/node@20.10.0)':
     dependencies:
@@ -3177,8 +2818,6 @@
   '@testing-library/dom@9.3.4':
     dependencies:
       '@babel/code-frame': 7.23.5
-<<<<<<< HEAD
-=======
       '@babel/runtime': 7.24.0
       '@types/aria-query': 5.0.4
       aria-query: 5.1.3
@@ -3187,18 +2826,6 @@
       lz-string: 1.5.0
       pretty-format: 27.5.1
 
-  '@testing-library/jest-dom@6.1.4(@types/jest@29.5.10)(vitest@0.34.6)':
-    dependencies:
-      '@adobe/css-tools': 4.3.3
->>>>>>> 1ca75b24
-      '@babel/runtime': 7.24.0
-      '@types/aria-query': 5.0.4
-      aria-query: 5.1.3
-      chalk: 4.1.2
-      dom-accessibility-api: 0.5.16
-      lz-string: 1.5.0
-      pretty-format: 27.5.1
-
   '@testing-library/jest-dom@6.6.3':
     dependencies:
       '@adobe/css-tools': 4.4.1
@@ -3208,36 +2835,25 @@
       dom-accessibility-api: 0.6.3
       lodash: 4.17.21
       redent: 3.0.0
-<<<<<<< HEAD
-
-  '@testing-library/react-hooks@8.0.1(@types/react@18.2.37)':
-=======
-      vitest: 0.34.6(jsdom@22.1.0)
-
-  '@testing-library/react-hooks@8.0.1(@types/react@18.2.37)(react-dom@18.2.0)(react@18.2.0)':
->>>>>>> 1ca75b24
+
+  '@testing-library/react-hooks@8.0.1(@types/react@18.2.37)(react-dom@18.2.0(react@18.2.0))(react@18.2.0)':
     dependencies:
       '@babel/runtime': 7.24.0
-      react-error-boundary: 3.1.4
+      react: 18.2.0
+      react-error-boundary: 3.1.4(react@18.2.0)
     optionalDependencies:
       '@types/react': 18.2.37
-<<<<<<< HEAD
-
-  '@testing-library/react@16.0.1(@testing-library/dom@9.3.4)(@types/react-dom@18.2.15)(@types/react@18.2.37)':
-=======
+      react-dom: 18.2.0(react@18.2.0)
+
+  '@testing-library/react@16.0.1(@testing-library/dom@9.3.4)(@types/react-dom@18.2.15)(@types/react@18.2.37)(react-dom@18.2.0(react@18.2.0))(react@18.2.0)':
+    dependencies:
+      '@babel/runtime': 7.24.0
+      '@testing-library/dom': 9.3.4
       react: 18.2.0
       react-dom: 18.2.0(react@18.2.0)
-      react-error-boundary: 3.1.4(react@18.2.0)
-
-  '@testing-library/react@14.1.2(react-dom@18.2.0)(react@18.2.0)':
->>>>>>> 1ca75b24
-    dependencies:
-      '@babel/runtime': 7.24.0
-      '@testing-library/dom': 9.3.4
     optionalDependencies:
       '@types/react': 18.2.37
       '@types/react-dom': 18.2.15
-<<<<<<< HEAD
 
   '@testing-library/user-event@14.5.2(@testing-library/dom@9.3.4)':
     dependencies:
@@ -3245,13 +2861,6 @@
 
   '@tootallnate/once@2.0.0': {}
 
-=======
-      react: 18.2.0
-      react-dom: 18.2.0(react@18.2.0)
-
-  '@tootallnate/once@2.0.0': {}
-
->>>>>>> 1ca75b24
   '@types/ajv@1.0.0':
     dependencies:
       ajv: 8.13.0
@@ -3334,11 +2943,7 @@
     dependencies:
       '@types/yargs-parser': 21.0.3
 
-<<<<<<< HEAD
   '@typescript-eslint/eslint-plugin@6.12.0(@typescript-eslint/parser@6.21.0(eslint@8.57.0)(typescript@5.2.2))(eslint@8.57.0)(typescript@5.2.2)':
-=======
-  '@typescript-eslint/eslint-plugin@6.12.0(@typescript-eslint/parser@6.21.0)(eslint@8.57.0)(typescript@5.2.2)':
->>>>>>> 1ca75b24
     dependencies:
       '@eslint-community/regexpp': 4.10.0
       '@typescript-eslint/parser': 6.21.0(eslint@8.57.0)(typescript@5.2.2)
@@ -3452,11 +3057,7 @@
 
   '@ungap/structured-clone@1.2.0': {}
 
-<<<<<<< HEAD
   '@vitejs/plugin-react@4.2.0(vite@5.0.2(@types/node@20.10.0))':
-=======
-  '@vitejs/plugin-react@4.2.0(vite@5.0.2)':
->>>>>>> 1ca75b24
     dependencies:
       '@babel/core': 7.24.0
       '@babel/plugin-transform-react-jsx-self': 7.23.3(@babel/core@7.24.0)
@@ -3532,11 +3133,8 @@
       muggle-string: 0.3.1
       path-browserify: 1.0.1
       vue-template-compiler: 2.7.16
-<<<<<<< HEAD
     optionalDependencies:
       typescript: 5.2.2
-=======
->>>>>>> 1ca75b24
 
   '@vue/shared@3.4.21': {}
 
@@ -3561,11 +3159,7 @@
       ajv: 8.13.0
 
   ajv-formats@2.1.1(ajv@8.13.0):
-<<<<<<< HEAD
     optionalDependencies:
-=======
-    dependencies:
->>>>>>> 1ca75b24
       ajv: 8.13.0
 
   ajv@6.12.6:
@@ -3848,11 +3442,8 @@
 
   dom-accessibility-api@0.5.16: {}
 
-<<<<<<< HEAD
   dom-accessibility-api@0.6.3: {}
 
-=======
->>>>>>> 1ca75b24
   domexception@4.0.0:
     dependencies:
       webidl-conversions: 7.0.0
@@ -3995,21 +3586,14 @@
     dependencies:
       eslint: 8.57.0
 
-<<<<<<< HEAD
   eslint-plugin-prettier@5.0.1(eslint-config-prettier@9.0.0(eslint@8.57.0))(eslint@8.57.0)(prettier@3.0.3):
-=======
-  eslint-plugin-prettier@5.0.1(eslint-config-prettier@9.0.0)(eslint@8.57.0)(prettier@3.0.3):
->>>>>>> 1ca75b24
     dependencies:
       eslint: 8.57.0
       prettier: 3.0.3
       prettier-linter-helpers: 1.0.0
       synckit: 0.8.8
-<<<<<<< HEAD
     optionalDependencies:
       eslint-config-prettier: 9.0.0(eslint@8.57.0)
-=======
->>>>>>> 1ca75b24
 
   eslint-plugin-react-hooks@4.6.0(eslint@8.57.0):
     dependencies:
@@ -4267,19 +3851,11 @@
   has-property-descriptors@1.0.2:
     dependencies:
       es-define-property: 1.0.0
-<<<<<<< HEAD
 
   has-proto@1.0.3: {}
 
   has-symbols@1.0.3: {}
 
-=======
-
-  has-proto@1.0.3: {}
-
-  has-symbols@1.0.3: {}
-
->>>>>>> 1ca75b24
   has-tostringtag@1.0.2:
     dependencies:
       has-symbols: 1.0.3
@@ -4308,15 +3884,9 @@
       debug: 4.3.4
     transitivePeerDependencies:
       - supports-color
-<<<<<<< HEAD
 
   husky@8.0.3: {}
 
-=======
-
-  husky@8.0.3: {}
-
->>>>>>> 1ca75b24
   iconv-lite@0.6.3:
     dependencies:
       safer-buffer: 2.1.2
@@ -4795,16 +4365,10 @@
       react: 18.2.0
       scheduler: 0.23.0
 
-<<<<<<< HEAD
-  react-error-boundary@3.1.4:
-    dependencies:
-      '@babel/runtime': 7.24.0
-=======
   react-error-boundary@3.1.4(react@18.2.0):
     dependencies:
       '@babel/runtime': 7.24.0
       react: 18.2.0
->>>>>>> 1ca75b24
 
   react-is@16.13.1: {}
 
@@ -5077,11 +4641,7 @@
       typescript: 5.2.2
 
   tsconfck@2.1.2(typescript@5.2.2):
-<<<<<<< HEAD
     optionalDependencies:
-=======
-    dependencies:
->>>>>>> 1ca75b24
       typescript: 5.2.2
 
   tslib@2.6.2: {}
@@ -5180,11 +4740,7 @@
       - supports-color
       - terser
 
-<<<<<<< HEAD
   vite-plugin-dts@3.6.3(@types/node@20.10.0)(rollup@4.12.0)(typescript@5.2.2)(vite@5.0.2(@types/node@20.10.0)):
-=======
-  vite-plugin-dts@3.6.3(@types/node@20.10.0)(typescript@5.2.2)(vite@5.0.2):
->>>>>>> 1ca75b24
     dependencies:
       '@microsoft/api-extractor': 7.42.2(@types/node@20.10.0)
       '@rollup/pluginutils': 5.1.0(rollup@4.12.0)
@@ -5200,11 +4756,7 @@
       - rollup
       - supports-color
 
-<<<<<<< HEAD
   vite-tsconfig-paths@4.2.1(typescript@5.2.2)(vite@5.0.2(@types/node@20.10.0)):
-=======
-  vite-tsconfig-paths@4.2.1(typescript@5.2.2)(vite@5.0.2):
->>>>>>> 1ca75b24
     dependencies:
       debug: 4.3.4
       globrex: 0.1.2
